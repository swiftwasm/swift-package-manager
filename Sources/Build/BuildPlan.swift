/*
 This source file is part of the Swift.org open source project

 Copyright 2015 - 2016 Apple Inc. and the Swift project authors
 Licensed under Apache License v2.0 with Runtime Library Exception

 See http://swift.org/LICENSE.txt for license information
 See http://swift.org/CONTRIBUTORS.txt for Swift project authors
*/

import Basic
import SPMUtility
import PackageModel
import PackageGraph
import PackageLoading

public struct BuildParameters {

    /// Mode for the indexing-while-building feature.
    public enum IndexStoreMode: Equatable {
        /// Index store should be enabled.
        case on
        /// Index store should be disabled.
        case off
        /// Index store should be enabled in debug configuration.
        case auto
    }

    /// Returns the directory to be used for module cache.
    fileprivate var moduleCache: AbsolutePath {
        // FIXME: We use this hack to let swiftpm's functional test use shared
        // cache so it doesn't become painfully slow.
        if let path = Process.env["SWIFTPM_TESTS_MODULECACHE"] {
            return AbsolutePath(path)
        }
        return buildPath.appending(component: "ModuleCache")
    }

    /// The path to the data directory.
    public let dataPath: AbsolutePath

    /// The build configuration.
    public let configuration: BuildConfiguration

    /// The path to the build directory (inside the data directory).
    public var buildPath: AbsolutePath {
        return dataPath.appending(component: configuration.dirname)
    }

    /// The path to the index store directory.
    public var indexStore: AbsolutePath {
        assert(indexStoreMode != .off, "index store is disabled")
        return buildPath.appending(components: "index", "store")
    }

    /// The path to the code coverage directory.
    public var codeCovPath: AbsolutePath {
        return buildPath.appending(component: "codecov")
    }

    /// The path to the code coverage profdata file.
    public var codeCovDataFile: AbsolutePath {
        return codeCovPath.appending(component: "default.profdata")
    }

    /// The toolchain.
    public let toolchain: Toolchain

    /// Destination triple.
    public let triple: Triple

    /// Extra build flags.
    public let flags: BuildFlags

    /// Extra flags to pass to Swift compiler.
    public var swiftCompilerFlags: [String] {
        var flags = self.flags.cCompilerFlags.flatMap({ ["-Xcc", $0] })
        flags += self.flags.swiftCompilerFlags
        flags += verbosity.ccArgs
        return flags
    }

    /// Extra flags to pass to linker.
    public var linkerFlags: [String] {
        // Arguments that can be passed directly to the Swift compiler and
        // doesn't require -Xlinker prefix.
        //
        // We do this to avoid sending flags like linker search path at the end
        // of the search list.
        let directSwiftLinkerArgs = ["-L"]

        var flags: [String] = []
        var it = self.flags.linkerFlags.makeIterator()
        while let flag = it.next() {
            if directSwiftLinkerArgs.contains(flag) {
                // `-L <value>` variant.
                flags.append(flag)
                guard let nextFlag = it.next() else {
                    // We expected a flag but don't have one.
                    continue
                }
                flags.append(nextFlag)
            } else if directSwiftLinkerArgs.contains(where: { flag.hasPrefix($0) }) {
                // `-L<value>` variant.
                flags.append(flag)
            } else {
                flags += ["-Xlinker", flag]
            }
        }
        return flags
    }

    /// The tools version to use.
    public let toolsVersion: ToolsVersion

    /// If should link the Swift stdlib statically.
    public let shouldLinkStaticSwiftStdlib: Bool

    /// Which compiler sanitizers should be enabled
    public let sanitizers: EnabledSanitizers

    /// If should enable llbuild manifest caching.
    public let shouldEnableManifestCaching: Bool

    /// The mode to use for indexing-while-building feature.
    public let indexStoreMode: IndexStoreMode

    /// Whether to enable code coverage.
    public let enableCodeCoverage: Bool

    /// Whether to enable test discovery on platforms without Objective-C runtime.
    public let enableTestDiscovery: Bool

    /// Whether to enable generation of `.swiftinterface` files alongside
    /// `.swiftmodule`s.
    public let enableParseableModuleInterfaces: Bool

    /// Checks if stdout stream is tty.
    fileprivate let isTTY: Bool = {
        guard let stream = stdoutStream.stream as? LocalFileOutputByteStream else {
            return false
        }
        return TerminalController.isTTY(stream)
    }()

    public var llbuildManifest: AbsolutePath {
        return dataPath.appending(components: "..", configuration.dirname + ".yaml")
    }

    public init(
        dataPath: AbsolutePath,
        configuration: BuildConfiguration,
        toolchain: Toolchain,
        destinationTriple: Triple = Triple.hostTriple,
        flags: BuildFlags,
        toolsVersion: ToolsVersion = ToolsVersion.currentToolsVersion,
        shouldLinkStaticSwiftStdlib: Bool = false,
        shouldEnableManifestCaching: Bool = false,
        sanitizers: EnabledSanitizers = EnabledSanitizers(),
        enableCodeCoverage: Bool = false,
        indexStoreMode: IndexStoreMode = .auto,
        enableParseableModuleInterfaces: Bool = false,
        enableTestDiscovery: Bool = false
    ) {
        self.dataPath = dataPath
        self.configuration = configuration
        self.toolchain = toolchain
        self.triple = destinationTriple
        self.flags = flags
        self.toolsVersion = toolsVersion
        self.shouldLinkStaticSwiftStdlib = shouldLinkStaticSwiftStdlib
        self.shouldEnableManifestCaching = shouldEnableManifestCaching
        self.sanitizers = sanitizers
        self.enableCodeCoverage = enableCodeCoverage
        self.indexStoreMode = indexStoreMode
        self.enableParseableModuleInterfaces = enableParseableModuleInterfaces
        self.enableTestDiscovery = enableTestDiscovery
    }

    /// Returns the compiler arguments for the index store, if enabled.
    fileprivate var indexStoreArguments: [String] {
        let addIndexStoreArguments: Bool
        switch indexStoreMode {
        case .on:
            addIndexStoreArguments = true
        case .off:
            addIndexStoreArguments = false
        case .auto:
            addIndexStoreArguments = configuration == .debug
        }

        if addIndexStoreArguments {
            return ["-index-store-path", indexStore.pathString]
        }
        return []
    }

    /// Computes the target triple arguments for a given resolved target.
    fileprivate func targetTripleArgs(for target: ResolvedTarget) -> [String] {
        var args = ["-target"]
        // Compute the triple string for Darwin platform using the platform version.
        if triple.isDarwin() {
            guard let macOSSupportedPlatform = target.underlyingTarget.getSupportedPlatform(for: .macOS) else {
                fatalError("the target \(target) doesn't support building for macOS")
            }
            args += [triple.tripleString(forPlatformVersion: macOSSupportedPlatform.version.versionString)]
        } else {
            args += [triple.tripleString]
        }
        return args
    }

    /// The current platform we're building for.
    var currentPlatform: PackageModel.Platform {
        if self.triple.isDarwin() {
            return .macOS
        } else {
            return .linux
        }
    }

    /// Returns the scoped view of build settings for a given target.
    fileprivate func createScope(for target: ResolvedTarget) -> BuildSettings.Scope {
        return BuildSettings.Scope(target.underlyingTarget.buildSettings, boundCondition: (currentPlatform, configuration))
    }
}

/// A target description which can either be for a Swift or Clang target.
public enum TargetBuildDescription {

    /// Swift target description.
    case swift(SwiftTargetBuildDescription)

    /// Clang target description.
    case clang(ClangTargetBuildDescription)

    /// The objects in this target.
    var objects: [AbsolutePath] {
        switch self {
        case .swift(let target):
            return target.objects
        case .clang(let target):
            return target.objects
        }
    }
}

/// Target description for a Clang target i.e. C language family target.
public final class ClangTargetBuildDescription {

    /// The target described by this target.
    public let target: ResolvedTarget

    /// The underlying clang target.
    public var clangTarget: ClangTarget {
        return target.underlyingTarget as! ClangTarget
    }

    /// The build parameters.
    let buildParameters: BuildParameters

    /// The modulemap file for this target, if any.
    private(set) var moduleMap: AbsolutePath?

    /// Path to the temporary directory for this target.
    var tempsPath: AbsolutePath {
        return buildParameters.buildPath.appending(component: target.c99name + ".build")
    }

    /// The objects in this target.
    var objects: [AbsolutePath] {
        return compilePaths().map({ $0.object })
    }

    /// Any addition flags to be added. These flags are expected to be computed during build planning.
    fileprivate var additionalFlags: [String] = []

    /// The filesystem to operate on.
    let fileSystem: FileSystem

    /// If this target is a test target.
    public var isTestTarget: Bool {
        return target.type == .test
    }

    /// Create a new target description with target and build parameters.
    init(target: ResolvedTarget, buildParameters: BuildParameters, fileSystem: FileSystem = localFileSystem) throws {
        assert(target.underlyingTarget is ClangTarget, "underlying target type mismatch \(target)")
        self.fileSystem = fileSystem
        self.target = target
        self.buildParameters = buildParameters
        // Try computing modulemap path for a C library.
        if target.type == .library {
            self.moduleMap = try computeModulemapPath()
        }
    }

    /// An array of tuple containing filename, source, object and dependency path for each of the source in this target.
    public func compilePaths()
        -> [(filename: RelativePath, source: AbsolutePath, object: AbsolutePath, deps: AbsolutePath)]
    {
        return target.sources.relativePaths.map({ source in
            let path = target.sources.root.appending(source)
            let object = tempsPath.appending(RelativePath("\(source.pathString).o"))
            let deps = tempsPath.appending(RelativePath("\(source.pathString).d"))
            return (source, path, object, deps)
        })
    }

    /// Builds up basic compilation arguments for this target.
    public func basicArguments() -> [String] {
        var args = [String]()
        // Only enable ARC on macOS.
        if buildParameters.triple.isDarwin() {
            args += ["-fobjc-arc"]
        }
        args += buildParameters.targetTripleArgs(for: target)
        args += buildParameters.toolchain.extraCCFlags
        args += optimizationArguments
        args += activeCompilationConditions
        args += ["-fblocks"]

        // Enable index store, if appropriate.
        //
        // This feature is not widely available in OSS clang. So, we only enable
        // index store for Apple's clang or if explicitly asked to.
        if Process.env.keys.contains("SWIFTPM_ENABLE_CLANG_INDEX_STORE") {
            args += buildParameters.indexStoreArguments
        } else if buildParameters.triple.isDarwin(), (try? buildParameters.toolchain._isClangCompilerVendorApple()) == true {
            args += buildParameters.indexStoreArguments
        }

        if !buildParameters.triple.isWindows() {
            // Using modules currently conflicts with the Windows SDKs.
            args += ["-fmodules", "-fmodule-name=" + target.c99name]
        }
        args += ["-I", clangTarget.includeDir.pathString]
        args += additionalFlags
        if !buildParameters.triple.isWindows() {
            args += moduleCacheArgs
        }
        args += buildParameters.sanitizers.compileCFlags()

        // Add agruments from declared build settings.
        args += self.buildSettingsFlags()

        // User arguments (from -Xcc and -Xcxx below) should follow generated arguments to allow user overrides
        args += buildParameters.flags.cCompilerFlags

        // Add extra C++ flags if this target contains C++ files.
        if clangTarget.isCXX {
            args += self.buildParameters.flags.cxxCompilerFlags
        }
        return args
    }

    /// Returns the build flags from the declared build settings.
    private func buildSettingsFlags() -> [String] {
        let scope = buildParameters.createScope(for: target)
        var flags: [String] = []

        // C defines.
        let cDefines = scope.evaluate(.GCC_PREPROCESSOR_DEFINITIONS)
        flags += cDefines.map({ "-D" + $0 })

        // Header search paths.
        let headerSearchPaths = scope.evaluate(.HEADER_SEARCH_PATHS)
        flags += headerSearchPaths.map({
            "-I\(target.sources.root.appending(RelativePath($0)).pathString)"
        })

        // Frameworks.
        let frameworks = scope.evaluate(.LINK_FRAMEWORKS)
        flags += frameworks.flatMap({ ["-framework", $0] })

        // Other C flags.
        flags += scope.evaluate(.OTHER_CFLAGS)

        // Other CXX flags.
        flags += scope.evaluate(.OTHER_CPLUSPLUSFLAGS)

        return flags
    }

    /// Optimization arguments according to the build configuration.
    private var optimizationArguments: [String] {
        switch buildParameters.configuration {
        case .debug:
            if buildParameters.triple.isWindows() {
                return ["-g", "-gcodeview", "-O0"]
            } else {
                return ["-g", "-O0"]
            }
        case .release:
            return ["-O2"]
        }
    }

    /// A list of compilation conditions to enable for conditional compilation expressions.
    private var activeCompilationConditions: [String] {
        var compilationConditions = ["-DSWIFT_PACKAGE=1"]

        switch buildParameters.configuration {
        case .debug:
            compilationConditions += ["-DDEBUG=1"]
        case .release:
            break
        }

        return compilationConditions
    }


    /// Helper function to compute the modulemap path.
    ///
    /// This function either returns path to user provided modulemap or tries to automatically generates it.
    private func computeModulemapPath() throws -> AbsolutePath {
        // If user provided the modulemap, we're done.
        if fileSystem.isFile(clangTarget.moduleMapPath) {
            return clangTarget.moduleMapPath
        } else {
            // Otherwise try to generate one.
            var moduleMapGenerator = ModuleMapGenerator(for: clangTarget, fileSystem: fileSystem)
            // FIXME: We should probably only warn if we're unable to generate the modulemap
            // because the clang target is still a valid, it just can't be imported from Swift targets.
            try moduleMapGenerator.generateModuleMap(inDir: tempsPath)
            return tempsPath.appending(component: moduleMapFilename)
        }
    }

    /// Module cache arguments.
    private var moduleCacheArgs: [String] {
        return ["-fmodules-cache-path=\(buildParameters.moduleCache.pathString)"]
    }
}

/// Target description for a Swift target.
public final class SwiftTargetBuildDescription {

    /// The target described by this target.
    public let target: ResolvedTarget

    /// The build parameters.
    let buildParameters: BuildParameters

    /// Path to the temporary directory for this target.
    var tempsPath: AbsolutePath {
        return buildParameters.buildPath.appending(component: target.c99name + ".build")
    }

    /// The objects in this target.
    var objects: [AbsolutePath] {
        return target.sources.relativePaths.map({ tempsPath.appending(RelativePath("\($0.pathString).o")) })
    }

    /// The path to the swiftmodule file after compilation.
    var moduleOutputPath: AbsolutePath {
        return buildParameters.buildPath.appending(component: target.c99name + ".swiftmodule")
    }

    /// The path to the swifinterface file after compilation.
    var parseableModuleInterfaceOutputPath: AbsolutePath {
        return buildParameters.buildPath.appending(component: target.c99name + ".swiftinterface")
    }

    /// Any addition flags to be added. These flags are expected to be computed during build planning.
    fileprivate var additionalFlags: [String] = []

    /// The swift version for this target.
    var swiftVersion: SwiftLanguageVersion {
        return (target.underlyingTarget as! SwiftTarget).swiftVersion
    }

    /// If this target is a test target.
    public let isTestTarget: Bool

    /// True if this is the test discovery target.
    public let testDiscoveryTarget: Bool

    /// Create a new target description with target and build parameters.
    init(
        target: ResolvedTarget,
        buildParameters: BuildParameters,
        isTestTarget: Bool? = nil,
        testDiscoveryTarget: Bool = false
    ) {
        assert(target.underlyingTarget is SwiftTarget, "underlying target type mismatch \(target)")
        self.target = target
        self.buildParameters = buildParameters
        // Unless mentioned explicitly, use the target type to determine if this is a test target.
        self.isTestTarget = isTestTarget ?? (target.type == .test)
        self.testDiscoveryTarget = testDiscoveryTarget
    }

    /// The arguments needed to compile this target.
    public func compileArguments() -> [String] {
        var args = [String]()
        args += buildParameters.targetTripleArgs(for: target)
        args += ["-swift-version", swiftVersion.rawValue]

        // Enable batch mode in debug mode.
        //
        // Technically, it should be enabled whenever WMO is off but we
        // don't currently make that distinction in SwiftPM
        switch buildParameters.configuration {
        case .debug:
            args += ["-enable-batch-mode"]
        case .release: break
        }

        args += buildParameters.indexStoreArguments
        args += buildParameters.toolchain.extraSwiftCFlags
        args += optimizationArguments
        args += ["-j\(SwiftCompilerTool.numThreads)"]
        args += activeCompilationConditions
        args += additionalFlags
        args += moduleCacheArgs
        args += buildParameters.sanitizers.compileSwiftFlags()
        args += ["-parseable-output"]

        // Add arguments needed for code coverage if it is enabled.
        if buildParameters.enableCodeCoverage {
            args += ["-profile-coverage-mapping", "-profile-generate"]
        }

        // Add arguments to colorize output if stdout is tty
        if buildParameters.isTTY {
            if Process.env["SWIFTPM_USE_NEW_COLOR_DIAGNOSTICS"] != nil {
                args += ["-color-diagnostics"]
            } else {
                args += ["-Xfrontend", "-color-diagnostics"]
            }
        }

        // Add the output for the `.swiftinterface`, if requested.
        if buildParameters.enableParseableModuleInterfaces {
            args += ["-emit-parseable-module-interface-path", parseableModuleInterfaceOutputPath.pathString]
        }

        // Add agruments from declared build settings.
        args += self.buildSettingsFlags()

        // User arguments (from -Xswiftc) should follow generated arguments to allow user overrides
        args += buildParameters.swiftCompilerFlags
        return args
    }

    /// Returns the build flags from the declared build settings.
    private func buildSettingsFlags() -> [String] {
        let scope = buildParameters.createScope(for: target)
        var flags: [String] = []

        // Swift defines.
        let swiftDefines = scope.evaluate(.SWIFT_ACTIVE_COMPILATION_CONDITIONS)
        flags += swiftDefines.map({ "-D" + $0 })

        // Frameworks.
        let frameworks = scope.evaluate(.LINK_FRAMEWORKS)
        flags += frameworks.flatMap({ ["-framework", $0] })

        // Other Swift flags.
        flags += scope.evaluate(.OTHER_SWIFT_FLAGS)

        // Add C flags by prefixing them with -Xcc.
        //
        // C defines.
        let cDefines = scope.evaluate(.GCC_PREPROCESSOR_DEFINITIONS)
        flags += cDefines.flatMap({ ["-Xcc", "-D" + $0] })

        // Header search paths.
        let headerSearchPaths = scope.evaluate(.HEADER_SEARCH_PATHS)
        flags += headerSearchPaths.flatMap({ path -> [String] in
            return ["-Xcc", "-I\(target.sources.root.appending(RelativePath(path)).pathString)"]
        })

        // Other C flags.
        flags += scope.evaluate(.OTHER_CFLAGS).flatMap({ ["-Xcc", $0] })

        return flags
    }

    /// A list of compilation conditions to enable for conditional compilation expressions.
    private var activeCompilationConditions: [String] {
        var compilationConditions = ["-DSWIFT_PACKAGE"]

        switch buildParameters.configuration {
        case .debug:
            compilationConditions += ["-DDEBUG"]
        case .release:
            break
        }

        return compilationConditions
    }

    /// Optimization arguments according to the build configuration.
    private var optimizationArguments: [String] {
        switch buildParameters.configuration {
        case .debug:
            return ["-Onone", "-g", "-enable-testing"]
        case .release:
            return ["-O"]
        }
    }

    /// Module cache arguments.
    private var moduleCacheArgs: [String] {
        return ["-module-cache-path", buildParameters.moduleCache.pathString]
    }
}

/// The build description for a product.
public final class ProductBuildDescription {

    /// The reference to the product.
    public let product: ResolvedProduct

    /// The build parameters.
    let buildParameters: BuildParameters

    /// The file system reference.
    let fs: FileSystem

    /// The path to the product binary produced.
    public var binary: AbsolutePath {
        return buildParameters.buildPath.appending(outname)
    }

    /// The output name of the product.
    public var outname: RelativePath {
        let name = product.name

        switch product.type {
        case .executable:
            if buildParameters.triple.isWindows() {
                return RelativePath("\(name).exe")
            } else {
                return RelativePath(name)
            }
        case .library(.static):
            return RelativePath("lib\(name).a")
        case .library(.dynamic):
            return RelativePath("lib\(name)\(self.buildParameters.triple.dynamicLibraryExtension)")
        case .library(.automatic):
            fatalError()
        case .test:
            let base = "\(name).xctest"
            if buildParameters.triple.isDarwin() {
                return RelativePath("\(base)/Contents/MacOS/\(name)")
            } else {
                return RelativePath(base)
            }
        }
    }

    /// The objects in this product.
    ///
    // Computed during build planning.
    fileprivate(set) var objects = SortedArray<AbsolutePath>()

    /// The dynamic libraries this product needs to link with.
    // Computed during build planning.
    fileprivate(set) var dylibs: [ProductBuildDescription] = []

    /// Any additional flags to be added. These flags are expected to be computed during build planning.
    fileprivate var additionalFlags: [String] = []

    /// The list of targets that are going to be linked statically in this product.
    fileprivate var staticTargets: [ResolvedTarget] = []

    /// Path to the temporary directory for this product.
    var tempsPath: AbsolutePath {
        return buildParameters.buildPath.appending(component: product.name + ".product")
    }

    /// Path to the link filelist file.
    var linkFileListPath: AbsolutePath {
        return tempsPath.appending(component: "Objects.LinkFileList")
    }

    /// Diagnostics Engine for emitting diagnostics.
    let diagnostics: DiagnosticsEngine

    /// Create a build description for a product.
    init(product: ResolvedProduct, buildParameters: BuildParameters, fs: FileSystem, diagnostics: DiagnosticsEngine) {
        assert(product.type != .library(.automatic), "Automatic type libraries should not be described.")
        self.product = product
        self.buildParameters = buildParameters
        self.fs = fs
        self.diagnostics = diagnostics
    }

    /// Strips the arguments which should *never* be passed to Swift compiler
    /// when we're linking the product.
    ///
    /// We might want to get rid of this method once Swift driver can strip the
    /// flags itself, <rdar://problem/31215562>.
    private func stripInvalidArguments(_ args: [String]) -> [String] {
        let invalidArguments: Set<String> = ["-wmo", "-whole-module-optimization"]
        return args.filter({ !invalidArguments.contains($0) })
    }

    /// The arguments to link and create this product.
    public func linkArguments() -> [String] {
        var args = [buildParameters.toolchain.swiftCompiler.pathString]
        args += buildParameters.toolchain.extraSwiftCFlags
        args += buildParameters.sanitizers.linkSwiftFlags()
        args += additionalFlags

        if buildParameters.configuration == .debug {
            if buildParameters.triple.isWindows() {
                args += ["-Xlinker","-debug"]
            } else {
                args += ["-g"]
            }
        }
        args += ["-L", buildParameters.buildPath.pathString]
        args += ["-o", binary.pathString]
        args += ["-module-name", product.name.spm_mangledToC99ExtendedIdentifier()]
        args += dylibs.map({ "-l" + $0.product.name })

        // Add arguments needed for code coverage if it is enabled.
        if buildParameters.enableCodeCoverage {
            args += ["-profile-coverage-mapping", "-profile-generate"]
        }

        let containsSwiftTargets = product.containsSwiftTargets

        switch product.type {
        case .library(.automatic):
            fatalError()
        case .library(.static):
            // No arguments for static libraries.
            return []
        case .test:
            // Test products are bundle on macOS, executable on linux.
            if buildParameters.triple.isDarwin() {
                args += ["-Xlinker", "-bundle"]
            } else {
                args += ["-emit-executable"]
            }
        case .library(.dynamic):
            args += ["-emit-library"]
        case .executable:
            // Link the Swift stdlib statically, if requested.
            //
            // FIXME: This does not work for linux yet (SR-648).
<<<<<<< HEAD
            if containsSwiftTargets,
               buildParameters.shouldLinkStaticSwiftStdlib {
=======
            if buildParameters.shouldLinkStaticSwiftStdlib {
>>>>>>> 7ab2275f
                if buildParameters.triple.isDarwin() {
                    diagnostics.emit(data: SwiftBackDeployLibrariesNote())
                }
            }
            args += ["-emit-executable"]
        }

        // On linux, set rpath such that dynamic libraries are looked up
        // adjacent to the product. This happens by default on macOS.
        if buildParameters.triple.isLinux() {
            args += ["-Xlinker", "-rpath=$ORIGIN"]
        }
        args += ["@\(linkFileListPath.pathString)"]

        // Embed the swift stdlib library path inside tests and executables on Darwin.
        if containsSwiftTargets {
          switch product.type {
          case .library: break
          case .test, .executable:
              if buildParameters.triple.isDarwin() {
                  let stdlib = buildParameters.toolchain.macosSwiftStdlib
                  args += ["-Xlinker", "-rpath", "-Xlinker", stdlib.pathString]
              }
          }
        }

        // Don't link runtime compatibility patch libraries if there are no
        // Swift sources in the target.
        if !containsSwiftTargets {
          args += ["-runtime-compatibility-version", "none"]
        }

        // Add arguments from declared build settings.
        args += self.buildSettingsFlags()

        // User arguments (from -Xlinker and -Xswiftc) should follow generated arguments to allow user overrides
        args += buildParameters.linkerFlags
        args += stripInvalidArguments(buildParameters.swiftCompilerFlags)

        // Add toolchain's libdir at the very end (even after the user -Xlinker arguments).
        //
        // This will allow linking to libraries shipped in the toolchain.
        let toolchainLibDir = buildParameters.toolchain.toolchainLibDir
        if fs.isDirectory(toolchainLibDir) {
            args += ["-L", toolchainLibDir.pathString]
        }

        return args
    }

    /// Writes link filelist to the filesystem.
    func writeLinkFilelist(_ fs: FileSystem) throws {
        let stream = BufferedOutputByteStream()

        for object in objects {
            stream <<< object.pathString.spm_shellEscaped() <<< "\n"
        }

        try fs.createDirectory(linkFileListPath.parentDirectory, recursive: true)
        try fs.writeFileContents(linkFileListPath, bytes: stream.bytes)
    }

    /// Returns the build flags from the declared build settings.
    private func buildSettingsFlags() -> [String] {
        var flags: [String] = []

        // Linked libraries.
        let libraries = OrderedSet(staticTargets.reduce([]) {
            $0 + buildParameters.createScope(for: $1).evaluate(.LINK_LIBRARIES)
        })
        flags += libraries.map({ "-l" + $0 })

        // Linked frameworks.
        let frameworks = OrderedSet(staticTargets.reduce([]) {
            $0 + buildParameters.createScope(for: $1).evaluate(.LINK_FRAMEWORKS)
        })
        flags += frameworks.flatMap({ ["-framework", $0] })

        // Other linker flags.
        for target in staticTargets {
            let scope = buildParameters.createScope(for: target)
            flags += scope.evaluate(.OTHER_LDFLAGS)
        }

        return flags
    }
}

/// A build plan for a package graph.
public class BuildPlan {

    public enum Error: Swift.Error, CustomStringConvertible, Equatable {
        /// The linux main file is missing.
        case missingLinuxMain

        /// There is no buildable target in the graph.
        case noBuildableTarget

        public var description: String {
            switch self {
            case .missingLinuxMain:
                return "missing LinuxMain.swift file in the Tests directory"
            case .noBuildableTarget:
                return "the package does not contain a buildable target"
            }
        }
    }

    /// The build parameters.
    public let buildParameters: BuildParameters

    /// The package graph.
    public let graph: PackageGraph

    /// The target build description map.
    public let targetMap: [ResolvedTarget: TargetBuildDescription]

    /// The product build description map.
    public let productMap: [ResolvedProduct: ProductBuildDescription]

    /// The build targets.
    public var targets: AnySequence<TargetBuildDescription> {
        return AnySequence(targetMap.values)
    }

    /// The products in this plan.
    public var buildProducts: AnySequence<ProductBuildDescription> {
        return AnySequence(productMap.values)
    }

    /// The filesystem to operate on.
    let fileSystem: FileSystem

    /// Diagnostics Engine for emitting diagnostics.
    let diagnostics: DiagnosticsEngine

    private static func planLinuxMain(
        _ buildParameters: BuildParameters,
        _ graph: PackageGraph
    ) throws -> (ResolvedTarget, SwiftTargetBuildDescription)? {
        guard buildParameters.triple.isLinux() else {
            return nil
        }

        // Currently, there can be only one test product in a package graph.
        guard let testProduct = graph.allProducts.first(where: { $0.type == .test }) else {
            return nil
        }

        if !buildParameters.enableTestDiscovery {
            guard let linuxMainTarget = testProduct.linuxMainTarget else {
                throw Error.missingLinuxMain
            }

            let desc = SwiftTargetBuildDescription(
                target: linuxMainTarget,
                buildParameters: buildParameters,
                isTestTarget: true
            )
            return (linuxMainTarget, desc)
        }

        // We'll generate sources containing the test names as part of the build process.
        let derivedTestListDir = buildParameters.buildPath.appending(components: "testlist.derived")
        let mainFile = derivedTestListDir.appending(component: "main.swift")

        var paths: [AbsolutePath] = []
        paths.append(mainFile)
        let testTargets = graph.rootPackages.flatMap{ $0.targets }.filter{ $0.type == .test }
        for testTarget in testTargets {
            let path = derivedTestListDir.appending(components: testTarget.name + ".swift")
            paths.append(path)
        }

        let src = Sources(paths: paths, root: derivedTestListDir)

        let swiftTarget = SwiftTarget(
            testDiscoverySrc: src,
            name: testProduct.name,
            dependencies: testProduct.underlyingProduct.targets)
        let linuxMainTarget = ResolvedTarget(
            target: swiftTarget,
            dependencies: testProduct.targets.map(ResolvedTarget.Dependency.target)
        )

        let target = SwiftTargetBuildDescription(
            target: linuxMainTarget,
            buildParameters: buildParameters,
            isTestTarget: true,
            testDiscoveryTarget: true
        )

        return (linuxMainTarget, target)
    }

    /// Create a build plan with build parameters and a package graph.
    public init(
        buildParameters: BuildParameters,
        graph: PackageGraph,
        diagnostics: DiagnosticsEngine,
        fileSystem: FileSystem = localFileSystem
    ) throws {
        self.buildParameters = buildParameters
        self.graph = graph
        self.diagnostics = diagnostics
        self.fileSystem = fileSystem

        // Create build target description for each target which we need to plan.
        var targetMap = [ResolvedTarget: TargetBuildDescription]()
        for target in graph.allTargets {

            // Validate the product dependencies of this target.
            for dependency in target.dependencies {
                switch dependency {
                case .target: break
                case .product(let product):
                    if buildParameters.triple.isDarwin() {
                        BuildPlan.validateDeploymentVersionOfProductDependency(
                            product, forTarget: target, diagnostics: diagnostics)
                    }
                }
            }

             switch target.underlyingTarget {
             case is SwiftTarget:
                 targetMap[target] = .swift(SwiftTargetBuildDescription(target: target, buildParameters: buildParameters))
             case is ClangTarget:
                targetMap[target] = try .clang(ClangTargetBuildDescription(
                    target: target,
                    buildParameters: buildParameters,
                    fileSystem: fileSystem))
             case is SystemLibraryTarget:
                 break
             default:
                 fatalError("unhandled \(target.underlyingTarget)")
             }
        }

        /// Ensure we have at least one buildable target.
        guard !targetMap.isEmpty else {
            throw Error.noBuildableTarget
        }

        // Abort now if we have any diagnostics at this point.
        guard !diagnostics.hasErrors else {
            throw Diagnostics.fatalError
        }

        // Plan the linux main target.
        if let result = try Self.planLinuxMain(buildParameters, graph) {
            targetMap[result.0] = .swift(result.1)
            self.linuxMainTarget = result.0
        }

        var productMap: [ResolvedProduct: ProductBuildDescription] = [:]
        // Create product description for each product we have in the package graph except
        // for automatic libraries because they don't produce any output.
        for product in graph.allProducts where product.type != .library(.automatic) {
            productMap[product] = ProductBuildDescription(
                product: product, buildParameters: buildParameters,
                fs: fileSystem,
                diagnostics: diagnostics
            )
        }

        self.productMap = productMap
        self.targetMap = targetMap
        // Finally plan these targets.
        try plan()
    }

    private var linuxMainTarget: ResolvedTarget?

    static func validateDeploymentVersionOfProductDependency(
        _ product: ResolvedProduct,
        forTarget target: ResolvedTarget,
        diagnostics: DiagnosticsEngine
    ) {
        // Get the first target as supported platforms are on the top-level.
        // This will need to become a bit complicated once we have target-level platform support.
        let productTarget = product.underlyingProduct.targets[0]

        guard let productPlatform = productTarget.getSupportedPlatform(for: .macOS) else {
            fatalError("Expected supported platform macOS in product target \(productTarget)")
        }
        guard let targetPlatform = target.underlyingTarget.getSupportedPlatform(for: .macOS) else {
            fatalError("Expected supported platform macOS in target \(target)")
        }

        // Check if the version requirement is satisfied.
        //
        // If the product's platform version is greater than ours, then it is incompatible.
        if productPlatform.version > targetPlatform.version {
            diagnostics.emit(data: ProductRequiresHigherPlatformVersion(product: product.name, platform: productPlatform))
        }
    }

    /// Plan the targets and products.
    private func plan() throws {
        // Plan targets.
        for buildTarget in targets {
            switch buildTarget {
            case .swift(let target):
                try plan(swiftTarget: target)
            case .clang(let target):
                plan(clangTarget: target)
            }
        }

        // Plan products.
        for buildProduct in buildProducts {
            try plan(buildProduct)
        }
        // FIXME: We need to find out if any product has a target on which it depends
        // both static and dynamically and then issue a suitable diagnostic or auto
        // handle that situation.
    }

    /// Plan a product.
    private func plan(_ buildProduct: ProductBuildDescription) throws {
        // Compute the product's dependency.
        let dependencies = computeDependencies(of: buildProduct.product)

        // Add flags for system targets.
        for systemModule in dependencies.systemModules {
            guard case let target as SystemLibraryTarget = systemModule.underlyingTarget else {
                fatalError("This should not be possible.")
            }
            // Add pkgConfig libs arguments.
            buildProduct.additionalFlags += pkgConfig(for: target).libs
        }

        // Link C++ if needed.
        // Note: This will come from build settings in future.
        for target in dependencies.staticTargets {
            if case let target as ClangTarget = target.underlyingTarget, target.isCXX {
                buildProduct.additionalFlags += self.buildParameters.toolchain.extraCPPFlags
                break
            }
        }

        buildProduct.staticTargets = dependencies.staticTargets
        buildProduct.dylibs = dependencies.dylibs.map({ productMap[$0]! })
        buildProduct.objects += dependencies.staticTargets.flatMap({ targetMap[$0]!.objects })

        // Write the link filelist file.
        //
        // FIXME: We should write this as a custom llbuild task once we adopt it
        // as a library.
        try buildProduct.writeLinkFilelist(fileSystem)
    }

    /// Computes the dependencies of a product.
    private func computeDependencies(
        of product: ResolvedProduct
    ) -> (
        dylibs: [ResolvedProduct],
        staticTargets: [ResolvedTarget],
        systemModules: [ResolvedTarget]
    ) {

        // Sort the product targets in topological order.
        let nodes = product.targets.map(ResolvedTarget.Dependency.target)
        let allTargets = try! topologicalSort(nodes, successors: { dependency in
            switch dependency {
            // Include all the depenencies of a target.
            case .target(let target):
                return target.dependencies

            // For a product dependency, we only include its content only if we
            // need to statically link it.
            case .product(let product):
                switch product.type {
                case .library(.automatic), .library(.static):
                    return product.targets.map(ResolvedTarget.Dependency.target)
                case .library(.dynamic), .test, .executable:
                    return []
                }
            }
        })

        // Create empty arrays to collect our results.
        var linkLibraries = [ResolvedProduct]()
        var staticTargets = [ResolvedTarget]()
        var systemModules = [ResolvedTarget]()

        for dependency in allTargets {
            switch dependency {
            case .target(let target):
                switch target.type {
                // Include executable and tests only if they're top level contents
                // of the product. Otherwise they are just build time dependency.
                case .executable, .test:
                    if product.targets.contains(target) {
                        staticTargets.append(target)
                    }
                // Library targets should always be included.
                case .library:
                    staticTargets.append(target)
                // Add system target targets to system targets array.
                case .systemModule:
                    systemModules.append(target)
                }

            case .product(let product):
                // Add the dynamic products to array of libraries to link.
                if product.type == .library(.dynamic) {
                    linkLibraries.append(product)
                }
            }
        }

        if buildParameters.triple.isLinux() {
            if product.type == .test {
                linuxMainTarget.map({ staticTargets.append($0) })
            }
        }

        return (linkLibraries, staticTargets, systemModules)
    }

    /// Plan a Clang target.
    private func plan(clangTarget: ClangTargetBuildDescription) {
        for dependency in clangTarget.target.recursiveDependencies() {
            switch dependency.underlyingTarget {
            case let target as ClangTarget where target.type == .library:
                // Setup search paths for C dependencies:
                clangTarget.additionalFlags += ["-I", target.includeDir.pathString]
            case let target as SystemLibraryTarget:
                clangTarget.additionalFlags += ["-fmodule-map-file=\(target.moduleMapPath.pathString)"]
                clangTarget.additionalFlags += pkgConfig(for: target).cFlags
            default: continue
            }
        }
    }

    /// Plan a Swift target.
    private func plan(swiftTarget: SwiftTargetBuildDescription) throws {
        // We need to iterate recursive dependencies because Swift compiler needs to see all the targets a target
        // depends on.
        for dependency in swiftTarget.target.recursiveDependencies() {
            switch dependency.underlyingTarget {
            case let underlyingTarget as ClangTarget where underlyingTarget.type == .library:
                guard case let .clang(target)? = targetMap[dependency] else {
                    fatalError("unexpected clang target \(underlyingTarget)")
                }
                // Add the path to modulemap of the dependency. Currently we require that all Clang targets have a
                // modulemap but we may want to remove that requirement since it is valid for a target to exist without
                // one. However, in that case it will not be importable in Swift targets. We may want to emit a warning
                // in that case from here.
                guard let moduleMap = target.moduleMap else { break }
                swiftTarget.additionalFlags += [
                    "-Xcc", "-fmodule-map-file=\(moduleMap.pathString)",
                    "-I", target.clangTarget.includeDir.pathString,
                ]
            case let target as SystemLibraryTarget:
                swiftTarget.additionalFlags += ["-Xcc", "-fmodule-map-file=\(target.moduleMapPath.pathString)"]
                swiftTarget.additionalFlags += pkgConfig(for: target).cFlags
            default: break
            }
        }
    }

    /// Creates arguments required to launch the Swift REPL that will allow
    /// importing the modules in the package graph.
    public func createREPLArguments() -> [String] {
        let buildPath = buildParameters.buildPath.pathString
        var arguments = ["-I" + buildPath, "-L" + buildPath]

        // Link the special REPL product that contains all of the library targets.
        let replProductName = graph.rootPackages[0].manifest.name + Product.replProductSuffix
        arguments.append("-l" + replProductName)

        // The graph should have the REPL product.
        assert(graph.allProducts.first(where: { $0.name == replProductName }) != nil)

        // Add the search path to the directory containing the modulemap file.
        for target in targets {
            switch target {
                case .swift: break
            case .clang(let targetDescription):
                if let includeDir = targetDescription.moduleMap?.parentDirectory {
                    arguments += ["-I\(includeDir.pathString)"]
                }
            }
        }

        // Add search paths from the system library targets.
        for target in graph.reachableTargets {
            if let systemLib = target.underlyingTarget as? SystemLibraryTarget {
                arguments += self.pkgConfig(for: systemLib).cFlags
            }
        }

        return arguments
    }

    /// Get pkgConfig arguments for a system library target.
    private func pkgConfig(for target: SystemLibraryTarget) -> (cFlags: [String], libs: [String]) {
        // If we already have these flags, we're done.
        if let flags = pkgConfigCache[target] {
            return flags
        }
        // Otherwise, get the result and cache it.
        guard let result = pkgConfigArgs(for: target, diagnostics: diagnostics) else {
            pkgConfigCache[target] = ([], [])
            return pkgConfigCache[target]!
        }
        // If there is no pc file on system and we have an available provider, emit a warning.
        if let provider = result.provider, result.couldNotFindConfigFile {
            diagnostics.emit(data: PkgConfigHintDiagnostic(pkgConfigName: result.pkgConfigName, installText: provider.installText))
        } else if let error = result.error {
            diagnostics.emit(
                data: PkgConfigGenericDiagnostic(error: "\(error)"),
                location: PkgConfigDiagnosticLocation(pcFile: result.pkgConfigName, target: target.name))
        }
        pkgConfigCache[target] = (result.cFlags, result.libs)
        return pkgConfigCache[target]!
    }

    /// Cache for pkgConfig flags.
    private var pkgConfigCache = [SystemLibraryTarget: (cFlags: [String], libs: [String])]()
}

struct ProductRequiresHigherPlatformVersion: DiagnosticData {
    static let id = DiagnosticID(
        type: ProductRequiresHigherPlatformVersion.self,
        name: "org.swift.diags.\(ProductRequiresHigherPlatformVersion.self)",
        defaultBehavior: .error,
        description: {
            $0 <<< "the product" <<< { "'\($0.product)'" }
            $0 <<< "requires minimum platform version" <<< { $0.platform.version.versionString }
            $0 <<< "for" <<< { $0.platform.platform.name } <<< "platform"
    })

    public let product: String
    public let platform: SupportedPlatform

    init(product: String, platform: SupportedPlatform) {
        self.product = product
        self.platform = platform
    }
}

struct SwiftBackDeployLibrariesNote: DiagnosticData {
    static let id = DiagnosticID(
        type: SwiftBackDeployLibrariesNote.self,
        name: "org.swift.diags.\(SwiftBackDeployLibrariesNote.self)",
        defaultBehavior: .warning,
        description: {
            $0 <<< "Swift compiler no longer supports statically linking the Swift libraries. They're included in the OS by default starting with macOS Mojave 10.14.4 beta 3. For macOS Mojave 10.14.3 and earlier, there's an optional Swift library package that can be downloaded from \"More Downloads\" for Apple Developers at https://developer.apple.com/download/more/"
    })
}<|MERGE_RESOLUTION|>--- conflicted
+++ resolved
@@ -745,12 +745,8 @@
             // Link the Swift stdlib statically, if requested.
             //
             // FIXME: This does not work for linux yet (SR-648).
-<<<<<<< HEAD
             if containsSwiftTargets,
                buildParameters.shouldLinkStaticSwiftStdlib {
-=======
-            if buildParameters.shouldLinkStaticSwiftStdlib {
->>>>>>> 7ab2275f
                 if buildParameters.triple.isDarwin() {
                     diagnostics.emit(data: SwiftBackDeployLibrariesNote())
                 }
