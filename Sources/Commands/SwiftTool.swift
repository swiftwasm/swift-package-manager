/*
 This source file is part of the Swift.org open source project

 Copyright (c) 2014 - 2017 Apple Inc. and the Swift project authors
 Licensed under Apache License v2.0 with Runtime Library Exception

 See http://swift.org/LICENSE.txt for license information
 See http://swift.org/CONTRIBUTORS.txt for Swift project authors
 */

import func Foundation.NSUserName
import class Foundation.ProcessInfo
import Dispatch

import ArgumentParser
import TSCLibc
import TSCBasic
import TSCUtility

import PackageModel
import PackageGraph
import SourceControl
import SPMBuildCore
import Build
import XCBuildSupport
import Workspace

typealias Diagnostic = TSCBasic.Diagnostic

private class ToolWorkspaceDelegate: WorkspaceDelegate {

    /// The stream to use for reporting progress.
    private let stdoutStream: ThreadSafeOutputByteStream

    /// The progress animation for downloads.
    private let downloadAnimation: NinjaProgressAnimation

    /// Wether the tool is in a verbose mode.
    private let isVerbose: Bool

    private struct DownloadProgress {
        let bytesDownloaded: Int64
        let totalBytesToDownload: Int64
    }

    /// The progress of each individual downloads.
    private var downloadProgress: [String: DownloadProgress] = [:]

    private let queue = DispatchQueue(label: "org.swift.swiftpm.commands.tool-workspace-delegate")
    private let diagnostics: DiagnosticsEngine

    init(_ stdoutStream: OutputByteStream, isVerbose: Bool, diagnostics: DiagnosticsEngine) {
        // FIXME: Implement a class convenience initializer that does this once they are supported
        // https://forums.swift.org/t/allow-self-x-in-class-convenience-initializers/15924
        self.stdoutStream = stdoutStream as? ThreadSafeOutputByteStream ?? ThreadSafeOutputByteStream(stdoutStream)
        self.downloadAnimation = NinjaProgressAnimation(stream: self.stdoutStream)
        self.isVerbose = isVerbose
        self.diagnostics = diagnostics
    }

    func fetchingWillBegin(repository: String) {
        stdoutStream <<< "Fetching \(repository)"
        stdoutStream <<< "\n"
        stdoutStream.flush()
    }

    func fetchingDidFinish(repository: String, diagnostic: Diagnostic?) {
    }

    func repositoryWillUpdate(_ repository: String) {
        stdoutStream <<< "Updating \(repository)"
        stdoutStream <<< "\n"
        stdoutStream.flush()
    }

    func repositoryDidUpdate(_ repository: String) {
    }

    func dependenciesUpToDate() {
        stdoutStream <<< "Everything is already up-to-date"
        stdoutStream <<< "\n"
        stdoutStream.flush()
    }

    func cloning(repository: String) {
        stdoutStream <<< "Cloning \(repository)"
        stdoutStream <<< "\n"
        stdoutStream.flush()
    }

    func checkingOut(repository: String, atReference reference: String, to path: AbsolutePath) {
        stdoutStream <<< "Resolving \(repository) at \(reference)"
        stdoutStream <<< "\n"
        stdoutStream.flush()
    }

    func removing(repository: String) {
        stdoutStream <<< "Removing \(repository)"
        stdoutStream <<< "\n"
        stdoutStream.flush()
    }

    func warning(message: String) {
        // FIXME: We should emit warnings through the diagnostic engine.
        stdoutStream <<< "warning: " <<< message
        stdoutStream <<< "\n"
        stdoutStream.flush()
    }

    func willResolveDependencies(reason: WorkspaceResolveReason) {
        guard isVerbose else { return }

        stdoutStream <<< "Running resolver because "

        switch reason {
        case .forced:
            stdoutStream <<< "it was forced"
        case .newPackages(let packages):
            let dependencies = packages.lazy.map({ "'\($0.path)'" }).joined(separator: ", ")
            stdoutStream <<< "the following dependencies were added: \(dependencies)"
        case .packageRequirementChange(let package, let state, let requirement):
            stdoutStream <<< "dependency '\(package.name)' was "

            switch state {
            case .checkout(let checkoutState)?:
                let requirement = checkoutState.requirement()
                switch requirement {
                case .versionSet(.exact(let version)):
                    stdoutStream <<< "resolved to '\(version)'"
                case .versionSet(_):
                    // Impossible
                    break
                case .revision(let revision):
                    stdoutStream <<< "resolved to '\(revision)'"
                case .unversioned:
                    stdoutStream <<< "unversioned"
                }
            case .edited?:
                stdoutStream <<< "edited"
            case .local?:
                stdoutStream <<< "versioned"
            case nil:
                stdoutStream <<< "root"
            }

            stdoutStream <<< " but now has a "

            switch requirement {
            case .versionSet:
                stdoutStream <<< "different version-based"
            case .revision:
                stdoutStream <<< "different revision-based"
            case .unversioned:
                stdoutStream <<< "unversioned"
            }

            stdoutStream <<< " requirement."
        default:
            stdoutStream <<< " requirements have changed."
        }

        stdoutStream <<< "\n"
        stdoutStream.flush()
    }

    func downloadingBinaryArtifact(from url: String, bytesDownloaded: Int64, totalBytesToDownload: Int64?) {
        queue.async {
            if let totalBytesToDownload = totalBytesToDownload {
                self.downloadProgress[url] = DownloadProgress(
                    bytesDownloaded: bytesDownloaded,
                    totalBytesToDownload: totalBytesToDownload)
            }

            let step = self.downloadProgress.values.reduce(0, { $0 + $1.bytesDownloaded }) / 1024
            let total = self.downloadProgress.values.reduce(0, { $0 + $1.totalBytesToDownload }) / 1024
            self.downloadAnimation.update(step: Int(step), total: Int(total), text: "Downloading binary artifacts")
        }
    }

    func didDownloadBinaryArtifacts() {
        queue.async {
            if self.diagnostics.hasErrors {
                self.downloadAnimation.clear()
            }

            self.downloadAnimation.complete(success: true)
            self.downloadProgress.removeAll()
        }
    }
}

/// Handler for the main DiagnosticsEngine used by the SwiftTool class.
private final class DiagnosticsEngineHandler {
    /// The standard output stream.
    var stdoutStream = TSCBasic.stdoutStream

    /// The default instance.
    static let `default` = DiagnosticsEngineHandler()

    private init() {}

    func diagnosticsHandler(_ diagnostic: Diagnostic) {
        print(diagnostic: diagnostic, stdoutStream: stderrStream)
    }
}

protocol SwiftCommand: ParsableCommand {
    var swiftOptions: SwiftToolOptions { get }
  
    func run(_ swiftTool: SwiftTool) throws
}

extension SwiftCommand {
    public func run() throws {
        let swiftTool = try SwiftTool(options: swiftOptions)
        try self.run(swiftTool)
        if swiftTool.diagnostics.hasErrors || swiftTool.executionStatus == .failure {
            throw ExitCode.failure
        }
    }

    public static var _errorLabel: String { "error" }
}

public class SwiftTool {
    /// The original working directory.
    let originalWorkingDirectory: AbsolutePath

    /// The options of this tool.
    var options: SwiftToolOptions

    /// Path to the root package directory, nil if manifest is not found.
    let packageRoot: AbsolutePath?

    /// Helper function to get package root or throw error if it is not found.
    func getPackageRoot() throws -> AbsolutePath {
        guard let packageRoot = packageRoot else {
            throw Error.rootManifestFileNotFound
        }
        return packageRoot
    }

    /// Get the current workspace root object.
    func getWorkspaceRoot() throws -> PackageGraphRootInput {
        let packages: [AbsolutePath]

        if let workspace = options.multirootPackageDataFile {
            packages = try XcodeWorkspaceLoader(diagnostics: diagnostics).load(workspace: workspace)
        } else {
            packages = [try getPackageRoot()]
        }

        return PackageGraphRootInput(packages: packages)
    }

    /// Path to the build directory.
    let buildPath: AbsolutePath

    /// The process set to hold the launched processes. These will be terminated on any signal
    /// received by the swift tools.
    let processSet: ProcessSet

    /// The current build system reference. The actual reference is present only during an active build.
    let buildSystemRef: BuildSystemRef

    /// The interrupt handler.
    let interruptHandler: InterruptHandler

    /// The diagnostics engine.
    let diagnostics: DiagnosticsEngine = DiagnosticsEngine(
        handlers: [DiagnosticsEngineHandler.default.diagnosticsHandler])

    /// The execution status of the tool.
    var executionStatus: ExecutionStatus = .success

    /// The stream to print standard output on.
    fileprivate(set) var stdoutStream: OutputByteStream = TSCBasic.stdoutStream

    /// Create an instance of this tool.
    ///
    /// - parameter args: The command line arguments to be passed to this tool.
    public init(options: SwiftToolOptions) throws {
        // Capture the original working directory ASAP.
        guard let cwd = localFileSystem.currentWorkingDirectory else {
            diagnostics.emit(error: "couldn't determine the current working directory")
            throw ExitCode.failure
        }
        originalWorkingDirectory = cwd

        do {
            try Self.postprocessArgParserResult(options: options, diagnostics: diagnostics)
            self.options = options
            
            // Honor package-path option is provided.
            if let packagePath = options.packagePath ?? options.chdir {
                try ProcessEnv.chdir(packagePath)
            }

            // Force building with the native build system on other platforms than macOS.
          #if !os(macOS)
            self.options._buildSystem = .native
          #endif

            let processSet = ProcessSet()
            let buildSystemRef = BuildSystemRef()
            interruptHandler = try InterruptHandler {
                // Terminate all processes on receiving an interrupt signal.
                processSet.terminate()
                buildSystemRef.buildSystem?.cancel()

              #if os(Windows)
                // Exit as if by signal()
                TerminateProcess(GetCurrentProcess(), 3)
              #elseif os(macOS)
                // Install the default signal handler.
                var action = sigaction()
                action.__sigaction_u.__sa_handler = SIG_DFL
                sigaction(SIGINT, &action, nil)
                kill(getpid(), SIGINT)
              #elseif os(Android)
                // Install the default signal handler.
                var action = sigaction()
                action.sa_handler = SIG_DFL
                sigaction(SIGINT, &action, nil)
                kill(getpid(), SIGINT)
              #else
                var action = sigaction()
                action.__sigaction_handler = unsafeBitCast(
                    SIG_DFL,
                    to: sigaction.__Unnamed_union___sigaction_handler.self)
                sigaction(SIGINT, &action, nil)
                kill(getpid(), SIGINT)
              #endif
            }
            self.processSet = processSet
            self.buildSystemRef = buildSystemRef

        } catch {
            handle(error: error)
            throw ExitCode.failure
        }

        // Create local variables to use while finding build path to avoid capture self before init error.
        let customBuildPath = options.buildPath
        let packageRoot = findPackageRoot()

        self.packageRoot = packageRoot
        self.buildPath = getEnvBuildPath(workingDir: cwd) ??
            customBuildPath ??
            (packageRoot ?? cwd).appending(component: ".build")
        
        // Setup the globals.
        verbosity = Verbosity(rawValue: options.verbosity)
        Process.verbose = verbosity != .concise
    }
    
    static func postprocessArgParserResult(options: SwiftToolOptions, diagnostics: DiagnosticsEngine) throws {
        if options.chdir != nil {
            diagnostics.emit(warning: "'--chdir/-C' option is deprecated; use '--package-path' instead")
        }
        
        if options.multirootPackageDataFile != nil {
            diagnostics.emit(.unsupportedFlag("--multiroot-data-file"))
        }
        
        if options.useExplicitModuleBuild && !options.useIntegratedSwiftDriver {
            diagnostics.emit(error: "'--experimental-explicit-module-build' option requires '--use-integrated-swift-driver'")
        }
        
        if !options.archs.isEmpty && options.customCompileTriple != nil {
            diagnostics.emit(.mutuallyExclusiveArgumentsError(arguments: ["--arch", "--triple"]))
        }
        
        if options.netrcFilePath != nil {
            // --netrc-file option only supported on macOS >=10.13
            #if os(macOS)
            if #available(macOS 10.13, *) {
                // ok, check succeeds
            } else {
                diagnostics.emit(error: "'--netrc-file' option is only supported on macOS >=10.13")
            }
            #else
            diagnostics.emit(error: "'--netrc-file' option is only supported on macOS >=10.13")
            #endif
        }
    }

    func editablesPath() throws -> AbsolutePath {
        if let multiRootPackageDataFile = options.multirootPackageDataFile {
            return multiRootPackageDataFile.appending(component: "Packages")
        }
        return try getPackageRoot().appending(component: "Packages")
    }

    func resolvedFilePath() throws -> AbsolutePath {
        if let multiRootPackageDataFile = options.multirootPackageDataFile {
            return multiRootPackageDataFile.appending(components: "xcshareddata", "swiftpm", "Package.resolved")
        }
        return try getPackageRoot().appending(component: "Package.resolved")
    }

    func configFilePath() throws -> AbsolutePath {
        // Look for the override in the environment.
        if let envPath = ProcessEnv.vars["SWIFTPM_MIRROR_CONFIG"] {
            return try AbsolutePath(validating: envPath)
        }

        // Otherwise, use the default path.
        if let multiRootPackageDataFile = options.multirootPackageDataFile {
            return multiRootPackageDataFile.appending(components: "xcshareddata", "swiftpm", "config")
        }
        return try getPackageRoot().appending(components: ".swiftpm", "config")
    }

    func getSwiftPMConfig() throws -> SwiftPMConfig {
        return try _swiftpmConfig.get()
    }
    private lazy var _swiftpmConfig: Result<SwiftPMConfig, Swift.Error> = {
        return Result(catching: { SwiftPMConfig(path: try configFilePath()) })
    }()
    
    func resolvedNetrcFilePath() -> AbsolutePath? {
        return options.netrcFilePath 
    }

    /// Holds the currently active workspace.
    ///
    /// It is not initialized in init() because for some of the commands like package init , usage etc,
    /// workspace is not needed, infact it would be an error to ask for the workspace object
    /// for package init because the Manifest file should *not* present.
    private var _workspace: Workspace?

    /// Returns the currently active workspace.
    func getActiveWorkspace() throws -> Workspace {
        if let workspace = _workspace {
            return workspace
        }
        let isVerbose = options.verbosity != 0
        let delegate = ToolWorkspaceDelegate(self.stdoutStream, isVerbose: isVerbose, diagnostics: diagnostics)
        let provider = GitRepositoryProvider(processSet: processSet)
        let workspace = Workspace(
            dataPath: buildPath,
            editablesPath: try editablesPath(),
            pinsFile: try resolvedFilePath(),
            manifestLoader: try getManifestLoader(),
            toolsVersionLoader: ToolsVersionLoader(),
            delegate: delegate,
            config: try getSwiftPMConfig(),
            repositoryProvider: provider,
            netrcFilePath: resolvedNetrcFilePath(),
            isResolverPrefetchingEnabled: options.shouldEnableResolverPrefetching,
            skipUpdate: options.skipDependencyUpdate,
            enableResolverTrace: options.enableResolverTrace
        )
        _workspace = workspace
        return workspace
    }

    /// Start redirecting the standard output stream to the standard error stream.
    func redirectStdoutToStderr() {
        self.stdoutStream = TSCBasic.stderrStream
        DiagnosticsEngineHandler.default.stdoutStream = TSCBasic.stderrStream
    }

    /// Resolve the dependencies.
    func resolve() throws {
        let workspace = try getActiveWorkspace()
        let root = try getWorkspaceRoot()

        if options.forceResolvedVersions {
            workspace.resolveToResolvedVersion(root: root, diagnostics: diagnostics)
        } else {
            workspace.resolve(root: root, diagnostics: diagnostics)
        }

        // Throw if there were errors when loading the graph.
        // The actual errors will be printed before exiting.
        guard !diagnostics.hasErrors else {
            throw ExitCode.failure
        }
    }

    /// Fetch and load the complete package graph.
    ///
    /// - Parameters:
    ///   - explicitProduct: The product specified on the command line to a “swift run” or “swift build” command. This allows executables from dependencies to be run directly without having to hook them up to any particular target.
    @discardableResult
    func loadPackageGraph(
        explicitProduct: String? = nil,
        createMultipleTestProducts: Bool = false,
        createREPLProduct: Bool = false
    ) throws -> PackageGraph {
        do {
            let workspace = try getActiveWorkspace()

            // Fetch and load the package graph.
            let graph = try workspace.loadPackageGraph(
                root: getWorkspaceRoot(),
                explicitProduct: explicitProduct,
                createMultipleTestProducts: createMultipleTestProducts,
                createREPLProduct: createREPLProduct,
                forceResolvedVersions: options.forceResolvedVersions,
                diagnostics: diagnostics
            )

            // Throw if there were errors when loading the graph.
            // The actual errors will be printed before exiting.
            guard !diagnostics.hasErrors else {
                throw ExitCode.failure
            }
            return graph
        } catch {
            throw error
        }
    }

    /// Returns the user toolchain to compile the actual product.
    func getToolchain() throws -> UserToolchain {
        return try _destinationToolchain.get()
    }

    func getManifestLoader() throws -> ManifestLoader {
        return try _manifestLoader.get()
    }

    private func canUseBuildManifestCaching() throws -> Bool {
        let buildParameters = try self.buildParameters()
        let haveBuildManifestAndDescription =
        localFileSystem.exists(buildParameters.llbuildManifest) &&
        localFileSystem.exists(buildParameters.buildDescriptionPath)

        // Perform steps for build manifest caching if we can enabled it.
        //
        // FIXME: We don't add edited packages in the package structure command yet (SR-11254).
        let hasEditedPackages = try getActiveWorkspace().state.dependencies.contains(where: { $0.isEdited })

        let enableBuildManifestCaching = ProcessEnv.vars.keys.contains("SWIFTPM_ENABLE_BUILD_MANIFEST_CACHING") || options.enableBuildManifestCaching

        return enableBuildManifestCaching && haveBuildManifestAndDescription && !hasEditedPackages
    }

    func createBuildOperation(explicitProduct: String? = nil, useBuildManifestCaching: Bool = true) throws -> BuildOperation {
        // Load a custom package graph which has a special product for REPL.
        let graphLoader = { try self.loadPackageGraph(explicitProduct: explicitProduct) }

        // Construct the build operation.
        let buildOp = try BuildOperation(
            buildParameters: buildParameters(),
            useBuildManifestCaching: useBuildManifestCaching && canUseBuildManifestCaching(),
            packageGraphLoader: graphLoader,
            diagnostics: diagnostics,
            stdoutStream: self.stdoutStream
        )

        // Save the instance so it can be cancelled from the int handler.
        buildSystemRef.buildSystem = buildOp
        return buildOp
    }

    func createBuildSystem(explicitProduct: String? = nil, useBuildManifestCaching: Bool = true) throws -> BuildSystem {
        let buildSystem: BuildSystem
        switch options.buildSystem {
        case .native:
            let graphLoader = { try self.loadPackageGraph(explicitProduct: explicitProduct) }
            buildSystem = try BuildOperation(
                buildParameters: buildParameters(),
                useBuildManifestCaching: useBuildManifestCaching && canUseBuildManifestCaching(),
                packageGraphLoader: graphLoader,
                diagnostics: diagnostics,
                stdoutStream: stdoutStream
            )
        case .xcode:
            let graphLoader = { try self.loadPackageGraph(explicitProduct: explicitProduct, createMultipleTestProducts: true) }
            buildSystem = try XcodeBuildSystem(
                buildParameters: buildParameters(),
                packageGraphLoader: graphLoader,
                isVerbose: verbosity != .concise,
                diagnostics: diagnostics,
                stdoutStream: stdoutStream
            )
        }

        // Save the instance so it can be cancelled from the int handler.
        buildSystemRef.buildSystem = buildSystem
        return buildSystem
    }

    /// Return the build parameters.
    func buildParameters() throws -> BuildParameters {
        return try _buildParameters.get()
    }
    private lazy var _buildParameters: Result<BuildParameters, Swift.Error> = {
        return Result(catching: {
            let toolchain = try self.getToolchain()
            let triple = toolchain.triple

            // Use "apple" as the subdirectory because in theory Xcode build system
            // can be used to build for any Apple platform and it has it's own
            // conventions for build subpaths based on platforms.
            let dataPath = buildPath.appending(
                 component: options.buildSystem == .xcode ? "apple" : triple.tripleString)
            return BuildParameters(
                dataPath: dataPath,
                configuration: options.configuration,
                toolchain: toolchain,
                destinationTriple: triple,
                archs: options.archs,
                flags: options.buildFlags,
                xcbuildFlags: options.xcbuildFlags,
                jobs: options.jobs ?? UInt32(ProcessInfo.processInfo.activeProcessorCount),
                shouldLinkStaticSwiftStdlib: options.shouldLinkStaticSwiftStdlib,
                sanitizers: options.enabledSanitizers,
                enableCodeCoverage: options.shouldEnableCodeCoverage,
                indexStoreMode: options.indexStore,
                enableParseableModuleInterfaces: options.shouldEnableParseableModuleInterfaces,
                enableTestDiscovery: options.enableTestDiscovery,
                emitSwiftModuleSeparately: options.emitSwiftModuleSeparately,
                useIntegratedSwiftDriver: options.useIntegratedSwiftDriver,
                useExplicitModuleBuild: options.useExplicitModuleBuild,
                isXcodeBuildSystemEnabled: options.buildSystem == .xcode,
                printManifestGraphviz: options.printManifestGraphviz
            )
        })
    }()

    /// Lazily compute the destination toolchain.
    private lazy var _destinationToolchain: Result<UserToolchain, Swift.Error> = {
        var destination: Destination
        let hostDestination: Destination
        do {
            hostDestination = try self._hostToolchain.get().destination
            // Create custom toolchain if present.
            if let customDestination = self.options.customCompileDestination {
                destination = try Destination(fromFile: customDestination)
            } else {
                // Otherwise use the host toolchain.
                destination = hostDestination
            }
        } catch {
            return .failure(error)
        }
        // Get the search paths from PATH.
        let searchPaths = getEnvSearchPaths(
            pathString: ProcessEnv.vars["PATH"], currentWorkingDirectory: localFileSystem.currentWorkingDirectory)

        // Apply any manual overrides.
        if let triple = self.options.customCompileTriple {
            destination.target = triple
        }
        if let binDir = self.options.customCompileToolchain {
            destination.binDir = binDir.appending(components: "usr", "bin")
        }
        if let sdk = self.options.customCompileSDK {
            destination.sdk = sdk
        } else if let target = destination.target, target.isWASI() {
            // Set default SDK path when target is WASI whose SDK is embeded
            // in Swift toolchain
            do {
<<<<<<< HEAD
                let compilers = try UserToolchain.determineSwiftCompilers(binDir: destination.binDir, envSearchPaths: searchPaths)
=======
                let compilers = try UserToolchain.determineSwiftCompilers(binDir: destination.binDir)
>>>>>>> b736a286
                destination.sdk = compilers.compile
                    .parentDirectory // bin
                    .parentDirectory // usr
                    .appending(components: "share", "wasi-sysroot")
            } catch {
                return .failure(error)
            }
        }
        destination.archs = options.archs

        // Check if we ended up with the host toolchain.
        if hostDestination == destination {
            return self._hostToolchain
        }

        return Result(catching: { try UserToolchain(destination: destination, searchPaths: searchPaths) })
    }()

    /// Lazily compute the host toolchain used to compile the package description.
    private lazy var _hostToolchain: Result<UserToolchain, Swift.Error> = {
        // Get the search paths from PATH.
        let searchPaths = getEnvSearchPaths(
            pathString: ProcessEnv.vars["PATH"], currentWorkingDirectory: localFileSystem.currentWorkingDirectory)
        return Result(catching: {
            try UserToolchain(destination: Destination.hostDestination(
                        originalWorkingDirectory: self.originalWorkingDirectory), searchPaths: searchPaths)
        })
    }()

    private lazy var _manifestLoader: Result<ManifestLoader, Swift.Error> = {
        return Result(catching: {
            try ManifestLoader(
                // Always use the host toolchain's resources for parsing manifest.
                manifestResources: self._hostToolchain.get().manifestResources,
                isManifestSandboxEnabled: !self.options.shouldDisableSandbox,
                cacheDir: self.options.shouldDisableManifestCaching ? nil : self.buildPath,
                extraManifestFlags: self.options.manifestFlags
            )
        })
    }()

    /// An enum indicating the execution status of run commands.
    enum ExecutionStatus {
        case success
        case failure
    }
}

/// Returns path of the nearest directory containing the manifest file w.r.t
/// current working directory.
private func findPackageRoot() -> AbsolutePath? {
    guard var root = localFileSystem.currentWorkingDirectory else {
        return nil
    }
    // FIXME: It would be nice to move this to a generalized method which takes path and predicate and
    // finds the lowest path for which the predicate is true.
    while !localFileSystem.isFile(root.appending(component: Manifest.filename)) {
        root = root.parentDirectory
        guard !root.isRoot else {
            return nil
        }
    }
    return root
}

/// Returns the build path from the environment, if present.
private func getEnvBuildPath(workingDir: AbsolutePath) -> AbsolutePath? {
    // Don't rely on build path from env for SwiftPM's own tests.
    guard ProcessEnv.vars["SWIFTPM_TESTS_MODULECACHE"] == nil else { return nil }
    guard let env = ProcessEnv.vars["SWIFTPM_BUILD_DIR"] else { return nil }
    return AbsolutePath(env, relativeTo: workingDir)
}

/// Returns the sandbox profile to be used when parsing manifest on macOS.
private func sandboxProfile(allowedDirectories: [AbsolutePath]) -> String {
    let stream = BufferedOutputByteStream()
    stream <<< "(version 1)" <<< "\n"
    // Deny everything by default.
    stream <<< "(deny default)" <<< "\n"
    // Import the system sandbox profile.
    stream <<< "(import \"system.sb\")" <<< "\n"
    // Allow reading all files.
    stream <<< "(allow file-read*)" <<< "\n"
    // These are required by the Swift compiler.
    stream <<< "(allow process*)" <<< "\n"
    stream <<< "(allow sysctl*)" <<< "\n"
    // Allow writing in temporary locations.
    stream <<< "(allow file-write*" <<< "\n"
    for directory in Platform.darwinCacheDirectories() {
        // For compiler module cache.
        stream <<< "    (regex #\"^\(directory.pathString)/org\\.llvm\\.clang.*\")" <<< "\n"
        // For archive tool.
        stream <<< "    (regex #\"^\(directory.pathString)/ar.*\")" <<< "\n"
        // For xcrun cache.
        stream <<< "    (regex #\"^\(directory.pathString)/xcrun.*\")" <<< "\n"
        // For autolink files.
        stream <<< "    (regex #\"^\(directory.pathString)/.*\\.(swift|c)-[0-9a-f]+\\.autolink\")" <<< "\n"
    }
    for directory in allowedDirectories {
        stream <<< "    (subpath \"\(directory.pathString)\")" <<< "\n"
    }
    stream <<< ")" <<< "\n"
    return stream.bytes.description
}

/// A wrapper to hold the build system so we can use it inside
/// the int. handler without requiring to initialize it.
final class BuildSystemRef {
    var buildSystem: BuildSystem?
}

extension Diagnostic.Message {
    static func unsupportedFlag(_ flag: String) -> Diagnostic.Message {
        .warning("\(flag) is an *unsupported* option which can be removed at any time; do not rely on it")
    }
}<|MERGE_RESOLUTION|>--- conflicted
+++ resolved
@@ -656,11 +656,7 @@
             // Set default SDK path when target is WASI whose SDK is embeded
             // in Swift toolchain
             do {
-<<<<<<< HEAD
-                let compilers = try UserToolchain.determineSwiftCompilers(binDir: destination.binDir, envSearchPaths: searchPaths)
-=======
                 let compilers = try UserToolchain.determineSwiftCompilers(binDir: destination.binDir)
->>>>>>> b736a286
                 destination.sdk = compilers.compile
                     .parentDirectory // bin
                     .parentDirectory // usr
@@ -681,12 +677,9 @@
 
     /// Lazily compute the host toolchain used to compile the package description.
     private lazy var _hostToolchain: Result<UserToolchain, Swift.Error> = {
-        // Get the search paths from PATH.
-        let searchPaths = getEnvSearchPaths(
-            pathString: ProcessEnv.vars["PATH"], currentWorkingDirectory: localFileSystem.currentWorkingDirectory)
         return Result(catching: {
             try UserToolchain(destination: Destination.hostDestination(
-                        originalWorkingDirectory: self.originalWorkingDirectory), searchPaths: searchPaths)
+                        originalWorkingDirectory: self.originalWorkingDirectory))
         })
     }()
 
