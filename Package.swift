--- conflicted
+++ resolved
@@ -235,11 +235,7 @@
 if ProcessInfo.processInfo.environment["SWIFTPM_LLBUILD_FWK"] == nil {
     if ProcessInfo.processInfo.environment["SWIFTCI_USE_LOCAL_DEPS"] == nil {
         package.dependencies += [
-<<<<<<< HEAD
-            .package(url: "https://github.com/apple/swift-llbuild.git", .branch("release/5.3")),
-=======
             .package(url: "https://github.com/apple/swift-llbuild.git", .branch(relatedDependenciesBranch)),
->>>>>>> 06d96d03
         ]
     } else {
         // In Swift CI, use a local path to llbuild to interoperate with tools
@@ -253,11 +249,7 @@
 
 if ProcessInfo.processInfo.environment["SWIFTCI_USE_LOCAL_DEPS"] == nil {
     package.dependencies += [
-<<<<<<< HEAD
         .package(url: "https://github.com/swiftwasm/swift-tools-support-core.git", .branch("swiftwasm-release/5.3")),
-=======
-        .package(url: "https://github.com/apple/swift-tools-support-core.git", .branch(relatedDependenciesBranch)),
->>>>>>> 06d96d03
     ]
 } else {
     package.dependencies += [
